package cmd

import (
	"errors"
	"os"

	"github.com/spf13/cobra"
	"github.com/web-of-things-open-source/tm-catalog-cli/cmd/completion"
	"github.com/web-of-things-open-source/tm-catalog-cli/internal/app/cli"
	"github.com/web-of-things-open-source/tm-catalog-cli/internal/remotes"
)

var filterFlags = cli.FilterFlags{}

var listCmd = &cobra.Command{
	Use:   "list <NAME PATTERN>",
	Short: "List TMs in catalog",
	Long: `List TMs in catalog by name pattern, filters or search. 
<<<<<<< HEAD
The pattern can be a full name or a prefix the names shall start with. A partial pattern will match only complete 
path parts. E.g. 'company/device' will not match 'company/device-mark2', but will match 'company/device/submodel'.

Name pattern, filters and search can be combined to narrow down the result.`,
	Args:              cobra.MaximumNArgs(1),
	Run:               executeList,
	ValidArgsFunction: completion.CompleteTMNames,
=======
The name can be a full name or a prefix consisting of complete path parts. 
E.g. 'MyCompany/BarTech' will not match 'MyCompany/BarTechCorp', but will match 'MyCompany/BarTech/BazLamp'.

Name pattern, filters and search can be combined to narrow down the result.`,
	Args: cobra.MaximumNArgs(1),
	Run:  executeList,
>>>>>>> e606b3df
}

func init() {
	RootCmd.AddCommand(listCmd)
	listCmd.Flags().StringP("remote", "r", "", "name of the remote to list")
	_ = listCmd.RegisterFlagCompletionFunc("remote", completion.CompleteRemoteNames)
	listCmd.Flags().StringP("directory", "d", "", "TM repository directory to list")
	_ = listCmd.MarkFlagDirname("directory")
	listCmd.Flags().StringVar(&filterFlags.FilterAuthor, "filter.author", "", "filter TMs by one or more comma-separated authors")
	listCmd.Flags().StringVar(&filterFlags.FilterManufacturer, "filter.manufacturer", "", "filter TMs by one or more comma-separated manufacturers")
	listCmd.Flags().StringVar(&filterFlags.FilterMpn, "filter.mpn", "", "filter TMs by one or more comma-separated mpn (manufacturer part number)")
	listCmd.Flags().StringVarP(&filterFlags.Search, "search", "s", "", "search TMs by their content matching the search term")
}

func executeList(cmd *cobra.Command, args []string) {
	remoteName := cmd.Flag("remote").Value.String()
	dirName := cmd.Flag("directory").Value.String()

	name := ""
	if len(args) > 0 {
		name = args[0]
	}
	spec, err := remotes.NewSpec(remoteName, dirName)
	if errors.Is(err, remotes.ErrInvalidSpec) {
		cli.Stderrf("Invalid specification of target repository. --remote and --directory are mutually exclusive. Set at most one")
		os.Exit(1)
	}

	search := cli.CreateSearchParamsFromCLI(filterFlags, name)
	err = cli.List(spec, search)
	if err != nil {
		os.Exit(1)
	}
}<|MERGE_RESOLUTION|>--- conflicted
+++ resolved
@@ -16,22 +16,13 @@
 	Use:   "list <NAME PATTERN>",
 	Short: "List TMs in catalog",
 	Long: `List TMs in catalog by name pattern, filters or search. 
-<<<<<<< HEAD
-The pattern can be a full name or a prefix the names shall start with. A partial pattern will match only complete 
-path parts. E.g. 'company/device' will not match 'company/device-mark2', but will match 'company/device/submodel'.
-
-Name pattern, filters and search can be combined to narrow down the result.`,
-	Args:              cobra.MaximumNArgs(1),
-	Run:               executeList,
-	ValidArgsFunction: completion.CompleteTMNames,
-=======
 The name can be a full name or a prefix consisting of complete path parts. 
 E.g. 'MyCompany/BarTech' will not match 'MyCompany/BarTechCorp', but will match 'MyCompany/BarTech/BazLamp'.
 
 Name pattern, filters and search can be combined to narrow down the result.`,
 	Args: cobra.MaximumNArgs(1),
 	Run:  executeList,
->>>>>>> e606b3df
+	ValidArgsFunction: completion.CompleteTMNames,
 }
 
 func init() {
