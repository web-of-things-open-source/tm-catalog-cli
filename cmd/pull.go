package cmd

import (
	"errors"
	"os"

	"github.com/spf13/cobra"
	"github.com/web-of-things-open-source/tm-catalog-cli/cmd/completion"
	"github.com/web-of-things-open-source/tm-catalog-cli/internal/app/cli"
	"github.com/web-of-things-open-source/tm-catalog-cli/internal/remotes"
)

var pFilterFlags = cli.FilterFlags{}

var pullCmd = &cobra.Command{
	Use:   "pull <NAME PATTERN>",
	Short: "Pull TMs from a catalog.",
	Long: `Pulls one or more TMs from a catalog by name pattern, filters or search. 
<<<<<<< HEAD
The pattern can be a full name or a prefix the names shall start with. A partial pattern will match only complete 
path parts. E.g. 'company/device' will not match 'company/device-mark2', but will match 'company/device/submodel'.

Name pattern, filters and search can be combined to narrow down the result.`,
	Args:              cobra.MaximumNArgs(1),
	Run:               executePull,
	ValidArgsFunction: completion.CompleteTMNames,
=======
The name can be a full name or a prefix consisting of complete path parts. 
E.g. 'MyCompany/BarTech' will not match 'MyCompany/BarTechCorp', but will match 'MyCompany/BarTech/BazLamp'.

Name pattern, filters and search can be combined to narrow down the result.`,
	Args: cobra.MaximumNArgs(1),
	Run:  executePull,
>>>>>>> e606b3df
}

func init() {
	RootCmd.AddCommand(pullCmd)
	pullCmd.Flags().StringP("remote", "r", "", "name of the remote to pull from")
	_ = pullCmd.RegisterFlagCompletionFunc("remote", completion.CompleteRemoteNames)
	pullCmd.Flags().StringP("directory", "d", "", "TM repository directory to pull from")
	_ = pullCmd.MarkFlagDirname("directory")
	pullCmd.Flags().StringP("output", "o", "", "output directory where to save the pulled TMs")
	_ = pullCmd.MarkFlagDirname("output")
	_ = pullCmd.MarkFlagRequired("output")
	pullCmd.Flags().StringVar(&pFilterFlags.FilterAuthor, "filter.author", "", "filter TMs by one or more comma-separated authors")
	pullCmd.Flags().StringVar(&pFilterFlags.FilterManufacturer, "filter.manufacturer", "", "filter TMs by one or more comma-separated manufacturers")
	pullCmd.Flags().StringVar(&pFilterFlags.FilterMpn, "filter.mpn", "", "filter TMs by one or more comma-separated mpn (manufacturer part number)")
	pullCmd.Flags().StringVarP(&pFilterFlags.Search, "search", "s", "", "search TMs by their content matching the search term")
<<<<<<< HEAD
=======
	_ = pullCmd.MarkFlagRequired("output")
>>>>>>> e606b3df
}

func executePull(cmd *cobra.Command, args []string) {
	remoteName := cmd.Flag("remote").Value.String()
	dirName := cmd.Flag("directory").Value.String()
	outputPath := cmd.Flag("output").Value.String()

	spec, err := remotes.NewSpec(remoteName, dirName)
	if errors.Is(err, remotes.ErrInvalidSpec) {
		cli.Stderrf("Invalid specification of target repository. --remote and --directory are mutually exclusive. Set at most one")
		os.Exit(1)
	}

	name := ""
	if len(args) > 0 {
		name = args[0]
	}
	search := cli.CreateSearchParamsFromCLI(pFilterFlags, name)
	err = cli.NewPullExecutor(remotes.DefaultManager()).Pull(spec, search, outputPath)

	if err != nil {
		cli.Stderrf("pull failed")
		os.Exit(1)
	}
}<|MERGE_RESOLUTION|>--- conflicted
+++ resolved
@@ -16,22 +16,13 @@
 	Use:   "pull <NAME PATTERN>",
 	Short: "Pull TMs from a catalog.",
 	Long: `Pulls one or more TMs from a catalog by name pattern, filters or search. 
-<<<<<<< HEAD
-The pattern can be a full name or a prefix the names shall start with. A partial pattern will match only complete 
-path parts. E.g. 'company/device' will not match 'company/device-mark2', but will match 'company/device/submodel'.
-
-Name pattern, filters and search can be combined to narrow down the result.`,
-	Args:              cobra.MaximumNArgs(1),
-	Run:               executePull,
-	ValidArgsFunction: completion.CompleteTMNames,
-=======
 The name can be a full name or a prefix consisting of complete path parts. 
 E.g. 'MyCompany/BarTech' will not match 'MyCompany/BarTechCorp', but will match 'MyCompany/BarTech/BazLamp'.
 
 Name pattern, filters and search can be combined to narrow down the result.`,
 	Args: cobra.MaximumNArgs(1),
 	Run:  executePull,
->>>>>>> e606b3df
+	ValidArgsFunction: completion.CompleteTMNames,
 }
 
 func init() {
@@ -47,10 +38,7 @@
 	pullCmd.Flags().StringVar(&pFilterFlags.FilterManufacturer, "filter.manufacturer", "", "filter TMs by one or more comma-separated manufacturers")
 	pullCmd.Flags().StringVar(&pFilterFlags.FilterMpn, "filter.mpn", "", "filter TMs by one or more comma-separated mpn (manufacturer part number)")
 	pullCmd.Flags().StringVarP(&pFilterFlags.Search, "search", "s", "", "search TMs by their content matching the search term")
-<<<<<<< HEAD
-=======
 	_ = pullCmd.MarkFlagRequired("output")
->>>>>>> e606b3df
 }
 
 func executePull(cmd *cobra.Command, args []string) {
