# Change Log

## [Unreleased]

### Added
<<<<<<< HEAD
=======

- Implemented `version` command to show the version of the tm-catalog-cli
>>>>>>> 38937b47

- Implemented autocompletion for most flags and arguments for the shell autocompletion script

## [v0.0.0-alpha.4]

### Added

- REST API: added `meta.page.elements` to inventory response, reflecting number of entries in current result page

### Changed

- REST API: renamed inventory endpoint `/versions` to `/.versions`
- REST API: removed `meta.created` from inventory response
- Removed '--exact' flag to `list` and `pull`
- `list` and `pull`: match given name pattern as a prefix by complete path parts
- `list`: changed output format: put NAME column first, renamed PATH column to MPN
- `versions`: changed output format: renamed PATH column to ID

## [v0.0.0-alpha.3]

### Added

- Building docker base image for releases to enable catalog hosting
- Implemented file locking to avoid data races (guaranteed for Linux/MacOSX)
- Implemented ```pull``` command to fetch and save multiple thing models at once
- Implemented setting CORS options for API
- Implemented fetching a TM by a \[partial\] semantic version also in REST API
- Print information about used config file in `help`
- Implemented a 'tmc' remote type, which uses our own REST API as the underlying TM storage
- Added 'filter.name' parameter to REST API '/inventory' listing

### Changed

- ```create-toc```: renamed to ```update-toc``` and allow for partial updates
- ```list```: allows now listing by name pattern
- ```serve```: separate configuration of the remote(s) to be served from the target remote for push
- ```fetch```: ```--output``` now accepts only a target folder to save TM to, ```--with-path``` has been removed
- ```list, pull```: removed filter flag `filter.externalID`, search for externalID has now to be done by query search `-s`
- REST API:  removed filter parameter filter.externalID from `/inventory`, `/authors`, `/manufacturers`, `/mpns`,     
  search for externalID has now to be done by query parameter `search`
- enable/disable logging is now done only by setting a loglevel

### Fixed

- count only enabled remotes when checking if empty remote specification is unambiguous
- make fetch by partial semantic version match the most recent version beginning with given string
- (BREAKING!) ```push```: file hash calculation has been made more reliable and idempotent. Consequently, some files if pushed to TMC, may receive a new version hash, despite no change in contents
- ```fetch```: fixed "Unable to parse TMID..." error when fetching an official TM by content hash
- prevent ```serve``` from using one of remotes from config as push target when '-r' or '-d' are given
- print the actual error if updating TOC after ```push``` fails

## [v0.0.0-alpha.2] - 2023-01-15

### Fixed

- config is now created if not existing
- Adding ".exe" to Windows binaries 


## [v0.0.0-alpha.1] - 2023-01-15

This the first alpha release, which implements the most basic verbs to create and interact with a thing model catalog. 

### Added

- Verbs: create-toc, fetch, list, push, remote, serve, validate, versions 
- Target local catalogs with the '--directory' flag
- fetch can now create a file instead of printing to stdout 
- serve now exposes a REST API

See README.md for a description of all current features.<|MERGE_RESOLUTION|>--- conflicted
+++ resolved
@@ -3,12 +3,8 @@
 ## [Unreleased]
 
 ### Added
-<<<<<<< HEAD
-=======
 
 - Implemented `version` command to show the version of the tm-catalog-cli
->>>>>>> 38937b47
-
 - Implemented autocompletion for most flags and arguments for the shell autocompletion script
 
 ## [v0.0.0-alpha.4]
@@ -38,6 +34,7 @@
 - Print information about used config file in `help`
 - Implemented a 'tmc' remote type, which uses our own REST API as the underlying TM storage
 - Added 'filter.name' parameter to REST API '/inventory' listing
+- Added '--exact' flag to `list` and `pull`
 
 ### Changed
 
