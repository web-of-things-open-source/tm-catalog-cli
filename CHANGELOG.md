# Change Log

## [Unreleased]

### Added

- Implemented file locking to avoid data races (guaranteed for Linux/MacOSX)
- Implemented ```pull``` command to fetch and save multiple thing models at once
- Implemented setting CORS options for API
- Implemented fetching a TM by a \[partial\] semantic version also in REST API
- Print information about used config file in `help`
- Implemented a 'tmc' remote type, which uses our own REST API as the underlying TM storage
- Added 'filter.name' parameter to REST API '/inventory' listing

### Changed

- ```create-toc```: renamed to ```update-toc``` and allow for partial updates
- ```list```: allows now listing by name pattern
- ```serve```: separate configuration of the remote(s) to be served from the target remote for push
- ```fetch```: ```--output``` now accepts only a target folder to save TM to, ```--with-path``` has been removed
<<<<<<< HEAD
- `list` and `pull`: match given name pattern as a prefix by complete path parts
- `list`: changed output format: put NAME column first, renamed PATH column to MPN
- `versions`: changed output format: renamed PATH column to ID
=======
- enable/disable logging is now done only by setting a loglevel
>>>>>>> 335fa861

### Fixed

- count only enabled remotes when checking if empty remote specification is unambiguous
- make fetch by partial semantic version match the most recent version beginning with given string
- (BREAKING!) ```push```: file hash calculation has been made more reliable and idempotent. Consequently, some files if pushed to TMC, may receive a new version hash, despite no change in contents
- ```fetch```: fixed "Unable to parse TMID..." error when fetching an official TM by content hash
- prevent ```serve``` from using one of remotes from config as push target when '-r' or '-d' are given
- print the actual error if updating TOC after ```push``` fails

## [v0.0.0-alpha.2] - 2023-01-15

### Fixed

- config is now created if not existing
- Adding ".exe" to Windows binaries 


## [v0.0.0-alpha.1] - 2023-01-15

This the first alpha release, which implements the most basic verbs to create and interact with a thing model catalog. 

### Added

- Verbs: create-toc, fetch, list, push, remote, serve, validate, versions 
- Target local catalogs with the '--directory' flag
- fetch can now create a file instead of printing to stdout 
- serve now exposes a REST API

See README.md for a description of all current features.<|MERGE_RESOLUTION|>--- conflicted
+++ resolved
@@ -18,13 +18,10 @@
 - ```list```: allows now listing by name pattern
 - ```serve```: separate configuration of the remote(s) to be served from the target remote for push
 - ```fetch```: ```--output``` now accepts only a target folder to save TM to, ```--with-path``` has been removed
-<<<<<<< HEAD
+- enable/disable logging is now done only by setting a loglevel
 - `list` and `pull`: match given name pattern as a prefix by complete path parts
 - `list`: changed output format: put NAME column first, renamed PATH column to MPN
 - `versions`: changed output format: renamed PATH column to ID
-=======
-- enable/disable logging is now done only by setting a loglevel
->>>>>>> 335fa861
 
 ### Fixed
 
