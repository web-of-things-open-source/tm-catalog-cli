--- conflicted
+++ resolved
@@ -7,13 +7,10 @@
 - Implemented file locking to avoid data races (guaranteed for Linux/MacOSX)
 - Implemented ```pull``` command to fetch and save multiple thing models at once
 - Implemented setting CORS options for API
-<<<<<<< HEAD
 - Print information about used config file in `help`
-=======
 - Implemented a 'tmc' remote type, which uses our own REST API as the underlying TM storage
 - Added 'filter.name' parameter to REST API '/inventory' listing
 - Added '--exact' flag to `list` and `pull`
->>>>>>> 0e30d7cd
 
 ### Changed
 
