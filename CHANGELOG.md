--- conflicted
+++ resolved
@@ -10,17 +10,14 @@
 
 - REST API: renamed inventory endpoint `/versions` to `/.versions`
 - REST API: removed `meta.created` from inventory response
-<<<<<<< HEAD
+- Removed '--exact' flag to `list` and `pull`
+- `list` and `pull`: match given name pattern as a prefix by complete path parts
+- `list`: changed output format: put NAME column first, renamed PATH column to MPN
+- `versions`: changed output format: renamed PATH column to ID
 
 ### Fixed
 
 - handle timestamp collisions on push by retrying after one second, forcing generation of new id, or reporting the error if all else fails
-=======
-- Removed '--exact' flag to `list` and `pull`
-- `list` and `pull`: match given name pattern as a prefix by complete path parts
-- `list`: changed output format: put NAME column first, renamed PATH column to MPN
-- `versions`: changed output format: renamed PATH column to ID
->>>>>>> e606b3df
 
 ## [v0.0.0-alpha.3]
 
