# Change Log

## [Unreleased]

### Added

- Implemented file locking to avoid data races (guaranteed for Linux/MacOSX)
<<<<<<< HEAD
- Implemented ```pull``` command to fetch and save multiple thing models at once 
- Implemented a 'tmc' remote type, which uses our own REST API as the underlying TM storage
=======
- Implemented ```pull``` command to fetch and save multiple thing models at once
- Implemented setting CORS options for API
>>>>>>> ad5a17b1

### Changed

- ```create-toc```: renamed to ```update-toc``` and allow for partial updates
- ```list```: allows now listing by name pattern
- ```serve```: separate configuration of the remote(s) to be served from the target remote for push  

### Fixed

- count only enabled remotes when checking if empty remote specification is unambiguous
- (BREAKING!) ```push```: file hash calculation has been made more reliable and idempotent. Consequently, some files if pushed to TMC, may receive a new version hash, despite no change in contents
- ```fetch```: fixed "Unable to parse TMID..." error when fetching an official TM by content hash
- prevent ```serve``` from using one of remotes from config as push target when '-r' or '-d' are given
- print the actual error if updating TOC after ```push``` fails

## [v0.0.0-alpha.2] - 2023-01-15

### Fixed

- config is now created if not existing
- Adding ".exe" to Windows binaries 


## [v0.0.0-alpha.1] - 2023-01-15

This the first alpha release, which implements the most basic verbs to create and interact with a thing model catalog. 

### Added

- Verbs: create-toc, fetch, list, push, remote, serve, validate, versions 
- Target local catalogs with the '--directory' flag
- fetch can now create a file instead of printing to stdout 
- serve now exposes a REST API

See README.md for a description of all current features.<|MERGE_RESOLUTION|>--- conflicted
+++ resolved
@@ -5,13 +5,9 @@
 ### Added
 
 - Implemented file locking to avoid data races (guaranteed for Linux/MacOSX)
-<<<<<<< HEAD
-- Implemented ```pull``` command to fetch and save multiple thing models at once 
-- Implemented a 'tmc' remote type, which uses our own REST API as the underlying TM storage
-=======
 - Implemented ```pull``` command to fetch and save multiple thing models at once
 - Implemented setting CORS options for API
->>>>>>> ad5a17b1
+- Implemented a 'tmc' remote type, which uses our own REST API as the underlying TM storage
 
 ### Changed
 
