# Change Log

## [Unreleased]

<<<<<<< HEAD
### Changed

- Removed '--exact' flag to `list` and `pull`
- `list` and `pull`: match given name pattern as a prefix by complete path parts
- `list`: changed output format: put NAME column first, renamed PATH column to MPN
- `versions`: changed output format: renamed PATH column to ID
=======
### Added

- REST API: added `meta.page.elements` to inventory response, reflecting number of entries in current result page

### Changed

- REST API: renamed inventory endpoint `/versions` to `/.versions`
- REST API: removed `meta.created` from inventory response

>>>>>>> 8b18608f

## [v0.0.0-alpha.3]

### Added

- Building docker base image for releases to enable catalog hosting
- Implemented file locking to avoid data races (guaranteed for Linux/MacOSX)
- Implemented ```pull``` command to fetch and save multiple thing models at once
- Implemented setting CORS options for API
- Implemented fetching a TM by a \[partial\] semantic version also in REST API
- Print information about used config file in `help`
- Implemented a 'tmc' remote type, which uses our own REST API as the underlying TM storage
- Added 'filter.name' parameter to REST API '/inventory' listing
- Added '--exact' flag to `list` and `pull`

### Changed

- ```create-toc```: renamed to ```update-toc``` and allow for partial updates
- ```list```: allows now listing by name pattern
- ```serve```: separate configuration of the remote(s) to be served from the target remote for push
- ```fetch```: ```--output``` now accepts only a target folder to save TM to, ```--with-path``` has been removed
- ```list, pull```: removed filter flag `filter.externalID`, search for externalID has now to be done by query search `-s`
- REST API:  removed filter parameter filter.externalID from `/inventory`, `/authors`, `/manufacturers`, `/mpns`,     
  search for externalID has now to be done by query parameter `search`
- enable/disable logging is now done only by setting a loglevel

### Fixed

- count only enabled remotes when checking if empty remote specification is unambiguous
- make fetch by partial semantic version match the most recent version beginning with given string
- (BREAKING!) ```push```: file hash calculation has been made more reliable and idempotent. Consequently, some files if pushed to TMC, may receive a new version hash, despite no change in contents
- ```fetch```: fixed "Unable to parse TMID..." error when fetching an official TM by content hash
- prevent ```serve``` from using one of remotes from config as push target when '-r' or '-d' are given
- print the actual error if updating TOC after ```push``` fails

## [v0.0.0-alpha.2] - 2023-01-15

### Fixed

- config is now created if not existing
- Adding ".exe" to Windows binaries 


## [v0.0.0-alpha.1] - 2023-01-15

This the first alpha release, which implements the most basic verbs to create and interact with a thing model catalog. 

### Added

- Verbs: create-toc, fetch, list, push, remote, serve, validate, versions 
- Target local catalogs with the '--directory' flag
- fetch can now create a file instead of printing to stdout 
- serve now exposes a REST API

See README.md for a description of all current features.<|MERGE_RESOLUTION|>--- conflicted
+++ resolved
@@ -2,14 +2,6 @@
 
 ## [Unreleased]
 
-<<<<<<< HEAD
-### Changed
-
-- Removed '--exact' flag to `list` and `pull`
-- `list` and `pull`: match given name pattern as a prefix by complete path parts
-- `list`: changed output format: put NAME column first, renamed PATH column to MPN
-- `versions`: changed output format: renamed PATH column to ID
-=======
 ### Added
 
 - REST API: added `meta.page.elements` to inventory response, reflecting number of entries in current result page
@@ -18,8 +10,10 @@
 
 - REST API: renamed inventory endpoint `/versions` to `/.versions`
 - REST API: removed `meta.created` from inventory response
-
->>>>>>> 8b18608f
+- Removed '--exact' flag to `list` and `pull`
+- `list` and `pull`: match given name pattern as a prefix by complete path parts
+- `list`: changed output format: put NAME column first, renamed PATH column to MPN
+- `versions`: changed output format: renamed PATH column to ID
 
 ## [v0.0.0-alpha.3]
 
