package cli

import (
	"fmt"
	"os"
	"strconv"
	"text/tabwriter"

	"github.com/web-of-things-open-source/tm-catalog-cli/internal/commands"
	"github.com/web-of-things-open-source/tm-catalog-cli/internal/model"
	"github.com/web-of-things-open-source/tm-catalog-cli/internal/remotes"
)

// TODO: figure out how to use viper
const columnWidthName = "TMC_COLUMNWIDTH"
const columnWidthDefault = 40

func List(remote remotes.RepoSpec, search *model.SearchParams) error {
	toc, err := commands.NewListCommand(remotes.DefaultManager()).List(remote, search)
	if err != nil {
		Stderrf("Error listing: %v", err)
		return err
	}
	printToC(toc)
	return nil
}

// TODO: use better table writer with eliding etc.
func printToC(toc model.SearchResult) {
	colWidth := columnWidth()
	table := tabwriter.NewWriter(os.Stdout, 0, 0, 2, ' ', 0)

<<<<<<< HEAD
	_, _ = fmt.Fprintf(table, "NAME\tMANUFACTURER\tMPN\n")
=======
	_, _ = fmt.Fprintf(table, "NAME\tAUTHOR\tMANUFACTURER\tMPN\n")
>>>>>>> e606b3df
	for _, value := range toc.Entries {
		name := value.Name
		man := elideString(value.Manufacturer.Name, colWidth)
		mpn := elideString(value.Mpn, colWidth)
<<<<<<< HEAD
		_, _ = fmt.Fprintf(table, "%s\t%s\t%s\n", name, man, mpn)
=======
		auth := elideString(value.Author.Name, colWidth)
		_, _ = fmt.Fprintf(table, "%s\t%s\t%s\t%s\n", name, auth, man, mpn)
>>>>>>> e606b3df
	}
	_ = table.Flush()
}

func elideString(value string, colWidth int) string {
	if len(value) < colWidth {
		return value
	}

	var elidedValue string
	for i, rn := range value {
		elidedValue += string(rn)
		if i >= (colWidth - 4) {
			return elidedValue + "..."
		}
	}
	return value + "..."
}

func columnWidth() int {
	cw, err := strconv.Atoi(os.Getenv(columnWidthName))
	if err != nil {
		cw = columnWidthDefault
	}
	return cw
}<|MERGE_RESOLUTION|>--- conflicted
+++ resolved
@@ -30,21 +30,13 @@
 	colWidth := columnWidth()
 	table := tabwriter.NewWriter(os.Stdout, 0, 0, 2, ' ', 0)
 
-<<<<<<< HEAD
-	_, _ = fmt.Fprintf(table, "NAME\tMANUFACTURER\tMPN\n")
-=======
 	_, _ = fmt.Fprintf(table, "NAME\tAUTHOR\tMANUFACTURER\tMPN\n")
->>>>>>> e606b3df
 	for _, value := range toc.Entries {
 		name := value.Name
 		man := elideString(value.Manufacturer.Name, colWidth)
 		mpn := elideString(value.Mpn, colWidth)
-<<<<<<< HEAD
-		_, _ = fmt.Fprintf(table, "%s\t%s\t%s\n", name, man, mpn)
-=======
 		auth := elideString(value.Author.Name, colWidth)
 		_, _ = fmt.Fprintf(table, "%s\t%s\t%s\t%s\n", name, auth, man, mpn)
->>>>>>> e606b3df
 	}
 	_ = table.Flush()
 }
