--- conflicted
+++ resolved
@@ -55,13 +55,9 @@
 		Addr:    net.JoinHostPort(host, port),
 	}
 
-<<<<<<< HEAD
+	fmt.Println(banner)
 	fmt.Printf("Version of tm-catalog-cli: %s\n", TmcVersion)
-	fmt.Printf("Start tm-catalog server on: %s:%s\n", host, port)
-=======
-	fmt.Println(banner)
-	fmt.Printf("Started tm-catalog server on %s:%s\n", host, port)
->>>>>>> c1e137d5
+	fmt.Printf("Starting tm-catalog server on %s:%s\n", host, port)
 	err = s.ListenAndServe()
 	if err != nil {
 		Stderrf("Could not start tm-catalog server on %s:%s, %v\n", host, port, err)
