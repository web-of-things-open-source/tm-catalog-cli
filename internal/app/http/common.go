--- conflicted
+++ resolved
@@ -146,9 +146,6 @@
 	}
 }
 
-<<<<<<< HEAD
-func convertParams(params any) *model.SearchParams {
-=======
 func NewServiceUnavailableError(err error, detail string) error {
 	return &BaseHttpError{
 		Status: http.StatusServiceUnavailable,
@@ -158,8 +155,7 @@
 	}
 }
 
-func convertParams(params any) (*FilterParams, *SearchParams) {
->>>>>>> d9fc5225
+func convertParams(params any) *model.SearchParams {
 
 	var filterAuthor *string
 	var filterManufacturer *string
@@ -212,17 +208,11 @@
 	return &search
 }
 
-<<<<<<< HEAD
-func toInventoryResponse(toc model.SearchResult) InventoryResponse {
-	meta := mapInventoryMeta(toc)
-	inv := mapInventoryData(toc.Entries)
-=======
-func toInventoryResponse(ctx context.Context, toc model.TOC) InventoryResponse {
+func toInventoryResponse(ctx context.Context, toc model.SearchResult) InventoryResponse {
 	mapper := NewMapper(ctx)
 
 	meta := mapper.GetInventoryMeta(toc)
-	inv := mapper.GetInventoryData(toc.Data)
->>>>>>> d9fc5225
+	inv := mapper.GetInventoryData(toc.Entries)
 	resp := InventoryResponse{
 		Meta: &meta,
 		Data: inv,
@@ -230,30 +220,20 @@
 	return resp
 }
 
-<<<<<<< HEAD
-func toInventoryEntryResponse(tocEntry model.FoundEntry) InventoryEntryResponse {
-	invEntry := mapInventoryEntry(tocEntry)
-=======
-func toInventoryEntryResponse(ctx context.Context, tocEntry model.TOCEntry) InventoryEntryResponse {
+func toInventoryEntryResponse(ctx context.Context, tocEntry model.FoundEntry) InventoryEntryResponse {
 	mapper := NewMapper(ctx)
 
 	invEntry := mapper.GetInventoryEntry(tocEntry)
->>>>>>> d9fc5225
 	resp := InventoryEntryResponse{
 		Data: invEntry,
 	}
 	return resp
 }
 
-<<<<<<< HEAD
-func toInventoryEntryVersionsResponse(tocVersions []model.FoundVersion) InventoryEntryVersionsResponse {
-	invEntryVersions := mapInventoryEntryVersions(tocVersions)
-=======
-func toInventoryEntryVersionsResponse(ctx context.Context, tocVersions []model.TOCVersion) InventoryEntryVersionsResponse {
+func toInventoryEntryVersionsResponse(ctx context.Context, tocVersions []model.FoundVersion) InventoryEntryVersionsResponse {
 	mapper := NewMapper(ctx)
 
 	invEntryVersions := mapper.GetInventoryEntryVersions(tocVersions)
->>>>>>> d9fc5225
 	resp := InventoryEntryVersionsResponse{
 		Data: invEntryVersions,
 	}
