--- conflicted
+++ resolved
@@ -5,12 +5,8 @@
 	"io"
 	"net/http"
 	"strings"
-<<<<<<< HEAD
-
-	"github.com/gorilla/mux"
+
 	"github.com/web-of-things-open-source/tm-catalog-cli/internal/app/http/server"
-=======
->>>>>>> ad5a17b1
 )
 
 // Hint for generating the server code based on the openapi spec:
