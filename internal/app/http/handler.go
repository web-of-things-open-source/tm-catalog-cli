package http

import (
	"context"
	"io"
	"net/http"
	"strings"

	"github.com/gorilla/mux"
)

// Hint: after generating the server code based on the openapi spec
//       1. maybe reorder the properties in model.gen.go for a nicer JSON output, as oapi-codegen orders them alphabetically
//       2. for path parameters "name" and "tmID", add a regex any character -> {name:.+}, {tmID:.+}
//       3. in server.gen.go, order the handler functions, in the way that more specific are on top on less specific
//          e.g. r.HandleFunc(options.BaseURL+"/inventory/{name:.+}/versions" should be on top of r.HandleFunc(options.BaseURL+"/inventory/{name:.+}

// //go:generate oapi-codegen -package http -generate types -o models.gen.go ../../../api/tm-catalog.openapi.yaml
// //go:generate oapi-codegen -package http -generate gorilla-server -o server.gen.go ../../../api/tm-catalog.openapi.yaml

type TmcHandler struct {
	Options TmcHandlerOptions
}

type TmcHandlerOptions struct {
	UrlContextRoot string
}

func NewRouter() *mux.Router {
	r := mux.NewRouter()
	r.NotFoundHandler = http.HandlerFunc(handleNoRoute)
	return r
}

func handleNoRoute(w http.ResponseWriter, r *http.Request) {
	HandleErrorResponse(w, r, NewNotFoundError(nil, "Path not handled by Thing Model Catalog"))
}

func NewTmcHandler(options TmcHandlerOptions) *TmcHandler {
	return &TmcHandler{
		Options: options,
	}
}

func (h *TmcHandler) GetInventory(w http.ResponseWriter, r *http.Request, params GetInventoryParams) {
<<<<<<< HEAD
	searchParams := convertParams(params)
=======
	ctx := h.createContext(r)

	filterParams, searchParams := convertParams(params)
>>>>>>> d9fc5225

	toc, err := listToc(searchParams)

	if err != nil {
		HandleErrorResponse(w, r, err)
		return
	}

	resp := toInventoryResponse(ctx, *toc)
	HandleJsonResponse(w, r, http.StatusOK, resp)
}

// GetInventoryByName Get an inventory entry by inventory name
// (GET /inventory/{name})
func (h *TmcHandler) GetInventoryByName(w http.ResponseWriter, r *http.Request, name string) {
	ctx := h.createContext(r)

	tocEntry, err := findTocEntry(name)

	if err != nil {
		HandleErrorResponse(w, r, err)
		return
	}

	resp := toInventoryEntryResponse(ctx, *tocEntry)
	HandleJsonResponse(w, r, http.StatusOK, resp)
}

// GetInventoryVersionsByName Get the versions of an inventory entry
// (GET /inventory/{inventoryId}/versions)
func (h *TmcHandler) GetInventoryVersionsByName(w http.ResponseWriter, r *http.Request, name string) {
	ctx := h.createContext(r)

	tocEntry, err := findTocEntry(name)

	if err != nil {
		HandleErrorResponse(w, r, err)
		return
	}

	resp := toInventoryEntryVersionsResponse(ctx, tocEntry.Versions)
	HandleJsonResponse(w, r, http.StatusOK, resp)
}

// GetThingModelById Get the content of a Thing Model by its ID
// (GET /thing-models/{tmID})
func (h *TmcHandler) GetThingModelById(w http.ResponseWriter, r *http.Request, tmID string) {
	data, err := fetchThingModel(tmID)
	if err != nil {
		HandleErrorResponse(w, r, err)
		return
	}

	HandleByteResponse(w, r, http.StatusOK, mimeJSON, data)
}

func (h *TmcHandler) PushThingModel(w http.ResponseWriter, r *http.Request) {
	contentType := r.Header.Get(headerContentType)

	if contentType != mimeJSON {
		HandleErrorResponse(w, r, NewBadRequestError(nil, "Invalid Content-Type header: %s", contentType))
		return
	}

	defer r.Body.Close()
	b, err := io.ReadAll(r.Body)
	err = r.Body.Close()

	if err != nil {
		HandleErrorResponse(w, r, err)
		return
	}
	tmID, err := pushThingModel(b)
	if err != nil {
		HandleErrorResponse(w, r, err)
		return
	}

	resp := toPushThingModelResponse(tmID)

	HandleJsonResponse(w, r, 201, resp)
}

func (h *TmcHandler) GetAuthors(w http.ResponseWriter, r *http.Request, params GetAuthorsParams) {
	searchParams := convertParams(params)

	toc, err := listToc(searchParams)

	if err != nil {
		HandleErrorResponse(w, r, err)
		return
	}

	authors := listTocAuthors(toc)

	resp := toAuthorsResponse(authors)
	HandleJsonResponse(w, r, http.StatusOK, resp)
}

func (h *TmcHandler) GetManufacturers(w http.ResponseWriter, r *http.Request, params GetManufacturersParams) {
	searchParams := convertParams(params)

	toc, err := listToc(searchParams)

	if err != nil {
		HandleErrorResponse(w, r, err)
		return
	}

	mans := listTocManufacturers(toc)

	resp := toManufacturersResponse(mans)
	HandleJsonResponse(w, r, http.StatusOK, resp)
}

func (h *TmcHandler) GetMpns(w http.ResponseWriter, r *http.Request, params GetMpnsParams) {
	searchParams := convertParams(params)

	toc, err := listToc(searchParams)

	if err != nil {
		HandleErrorResponse(w, r, err)
		return
	}

	mpns := listTocMpns(toc)

	resp := toMpnsResponse(mpns)
	HandleJsonResponse(w, r, http.StatusOK, resp)
}

// GetHealth Get the overall health of the service
// (GET /healthz)
func (h *TmcHandler) GetHealth(w http.ResponseWriter, r *http.Request) {
	err := checkHealth()
	if err != nil {
		HandleErrorResponse(w, r, NewServiceUnavailableError(err, err.Error()))
		return
	}
	HandleHealthyResponse(w, r)
}

// GetHealthLive Returns the liveness of the service
// (GET /healthz/live)
func (h *TmcHandler) GetHealthLive(w http.ResponseWriter, r *http.Request) {
	err := checkHealthLive()
	if err != nil {
		HandleErrorResponse(w, r, NewServiceUnavailableError(err, err.Error()))
		return
	}
	HandleHealthyResponse(w, r)
}

// GetHealthReady Returns the readiness of the service
// (GET /healthz/ready)
func (h *TmcHandler) GetHealthReady(w http.ResponseWriter, r *http.Request) {
	err := checkHealthReady()
	if err != nil {
		HandleErrorResponse(w, r, NewServiceUnavailableError(err, err.Error()))
		return
	}
	HandleHealthyResponse(w, r)
}

// GetHealthStartup Returns whether the service is initialized
// (GET /healthz/startup)
func (h *TmcHandler) GetHealthStartup(w http.ResponseWriter, r *http.Request) {
	err := checkHealthStartup()
	if err != nil {
		HandleErrorResponse(w, r, NewServiceUnavailableError(err, err.Error()))
		return
	}
	HandleHealthyResponse(w, r)
}

func (h *TmcHandler) createContext(r *http.Request) context.Context {
	relPathDepth := getRelativeDepth(r.URL.Path, basePathInventory)

	ctx := r.Context()
	ctx = context.WithValue(ctx, ctxRelPathDepth, relPathDepth)
	ctx = context.WithValue(ctx, ctxUrlRoot, h.Options.UrlContextRoot)

	return ctx
}

func getRelativeDepth(path, siblingPath string) int {
	path = strings.TrimPrefix(path, "/")
	siblingPath = strings.TrimPrefix(siblingPath, "/")

	idx := strings.Index(path, siblingPath)
	if idx < 0 {
		return 0
	}

	path = path[idx:]
	d := strings.Count(path, "/") + 1
	return d
}<|MERGE_RESOLUTION|>--- conflicted
+++ resolved
@@ -43,13 +43,9 @@
 }
 
 func (h *TmcHandler) GetInventory(w http.ResponseWriter, r *http.Request, params GetInventoryParams) {
-<<<<<<< HEAD
-	searchParams := convertParams(params)
-=======
 	ctx := h.createContext(r)
 
-	filterParams, searchParams := convertParams(params)
->>>>>>> d9fc5225
+	searchParams := convertParams(params)
 
 	toc, err := listToc(searchParams)
 
