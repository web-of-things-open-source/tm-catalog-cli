--- conflicted
+++ resolved
@@ -39,22 +39,6 @@
 	spec RepoSpec
 }
 
-<<<<<<< HEAD
-type ErrTMExists struct {
-	ExistingId string
-}
-
-func (e *ErrTMExists) Error() string {
-	return fmt.Sprintf(errTmExistsPrefix+"%v", e.ExistingId)
-}
-
-func (e *ErrTMExists) FromString(s string) {
-	id, _ := strings.CutPrefix(s, errTmExistsPrefix)
-	e.ExistingId = id
-}
-
-=======
->>>>>>> 5816e98b
 func NewFileRemote(config map[string]any, spec RepoSpec) (*FileRemote, error) {
 	loc := utils.JsGetString(config, KeyRemoteLoc)
 	if loc == nil {
@@ -132,11 +116,6 @@
 		return idMatchNone, ""
 	}
 	existingTMVersions := findTMFileEntriesByBaseVersion(entries, version)
-<<<<<<< HEAD
-	if len(existingTMVersions) > 0 && existingTMVersions[0].Hash == version.Hash {
-		return true,
-			strings.TrimSuffix(ids, base) + existingTMVersions[0].String() + TMExt
-=======
 	if len(existingTMVersions) > 0 {
 		if existingTMVersions[0].Hash == version.Hash {
 			return idMatchDigest,
@@ -144,11 +123,10 @@
 		} else {
 			for _, v := range existingTMVersions {
 				if version.Timestamp == v.Timestamp {
-					return idMatchTimestamp, strings.TrimSuffix(ids, base) + v.String() + model.TMFileExtension
+					return idMatchTimestamp, strings.TrimSuffix(ids, base) + v.String() + TMExt
 				}
 			}
 		}
->>>>>>> 5816e98b
 	}
 
 	return idMatchNone, ""
