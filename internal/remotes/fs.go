--- conflicted
+++ resolved
@@ -347,7 +347,6 @@
 	return nil
 }
 
-<<<<<<< HEAD
 func (f *FileRemote) updateTocWithFile(newTOC *model.TOC, path string, info os.FileInfo, log *slog.Logger, err error) (bool, error) {
 	if err != nil {
 		return false, err
@@ -394,13 +393,8 @@
 	return unlock, nil
 }
 
-func getThingMetadata(path string) (model.CatalogThingModel, error) {
+func getThingMetadata(path string) (model.ThingModel, error) {
 	data, err := osReadFile(path)
-=======
-func getThingMetadata(path string) (model.ThingModel, error) {
-	// TODO: should internal.ReadRequiredFiles be used here?
-	data, err := os.ReadFile(path)
->>>>>>> bb873675
 	if err != nil {
 		return model.ThingModel{}, err
 	}
