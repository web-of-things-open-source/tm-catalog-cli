--- conflicted
+++ resolved
@@ -31,13 +31,9 @@
 var ErrRemoteNotFound = errors.New("named remote not found")
 var ErrInvalidRemoteName = errors.New("invalid remote name")
 var ErrRemoteExists = errors.New("named remote already exists")
-<<<<<<< HEAD
 var ErrEntryNotFound = errors.New("entry not found")
 
-var SupportedTypes = []string{RemoteTypeFile}
-=======
 var SupportedTypes = []string{RemoteTypeFile, RemoteTypeHttp}
->>>>>>> 8aef01b1
 
 type Remote interface {
 	// Push writes the Thing Model file into the path under root that corresponds to id.
@@ -92,13 +88,9 @@
 func createRemote(rc map[string]any, name string) (Remote, error) {
 	switch t := rc[KeyRemoteType]; t {
 	case RemoteTypeFile:
-<<<<<<< HEAD
 		return NewFileRemote(rc, name)
-=======
-		return NewFileRemote(rc)
 	case RemoteTypeHttp:
-		return NewHttpRemote(rc)
->>>>>>> 8aef01b1
+		return NewHttpRemote(rc, name)
 	default:
 		return nil, fmt.Errorf("unsupported remote type: %v. Supported types are %v", t, SupportedTypes)
 	}
